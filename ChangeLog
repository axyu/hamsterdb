<<<<<<< HEAD
Jan 29, 2012 - chris ---------------------------------------------------
o bugfix: when the Environment was flushed (which always happens when a 
	Transaction is committed), all unused pages were deleted. This thrashed 
	the caches and degraded performance (thanks, Mark)
=======
Dec 05, 2011 - chris ---------------------------------------------------
o Added the iOS port in the contrib directory. Written by Peter Liu,
    https://github.com/yeahren, http://www.yeahren.com/ - THANKS!
>>>>>>> 01332f48

Nov 08, 2011 - chris ---------------------------------------------------
                      release of hamsterdb-1.1.15

Nov 08, 2011 - chris ---------------------------------------------------
o fixed a bug when using HAM_PARAM_CACHESIZE with values > 2GB; cachesize
	was truncated to 32bit (thanks, Jake)

Oct 11, 2011 - chris ---------------------------------------------------
                      release of hamsterdb-1.1.14

Oct 09, 2011 - chris ---------------------------------------------------
o fixed a bug when erasing extended keys; sometimes this would try to
    load extended keys which do not exist (thanks, Andi Weber)

Oct 08, 2011 - chris ---------------------------------------------------
o removed two expensive memcpy's in the logging routines (thanks, Jake)
o all modified ("dirty") pages are now tracked in their own list for
    performance improvements (thanks, Jake)
o added ham_cursor_get_record_size to the c++ API

Oct 01, 2011 - chris ---------------------------------------------------
o added a new function ham_cursor_get_record_size; retrieves the record 
	size of the current item

Sep 27, 2011 - chris ---------------------------------------------------
o the cache size is now a 64bit variable; cachesize can be > 4 GB

Aug 25, 2011 - chris ---------------------------------------------------
o configure.in: AM_INIT_AUTOMAKE requests now version 1.10 (thanks, Ger)

Aug 25, 2011 - chris ---------------------------------------------------
o enabled large file support for 32bit linux (thanks, liheyuan)

Aug 22, 2011 - chris ---------------------------------------------------
                      release of hamsterdb-1.1.13

Aug 09, 2011 - chris ---------------------------------------------------
o bugfix: when aborting a transaction, modified pages would be recreated from 
    the log even if the current transaction was read-only. This caused a 
    performance regression compared to 1.1.9 (thanks, Jake)

Jul 01, 2011 - chris ---------------------------------------------------
                      release of hamsterdb-1.1.12

Jul 01, 2011 - chris ---------------------------------------------------
o exported two internal functions as test gateways: ham_env_get_device
	and ham_env_set_allocator (in ham/hamsterdb_int.h)

Jul 01, 2011 - chris ---------------------------------------------------
o bugfix: there was still a problem in the cache purge algorithm, and the
	memory consumption passed the cache boundaries. (Thanks, Jake)

Jun 30, 2011 - chris ---------------------------------------------------
                      release of hamsterdb-1.1.11

Jun 27, 2011 - chris
o fixed a performance regression - when Transactions are enabled, the file
	was frequently flushed via fsync() even if HAM_WRITE_THROUGH was not
	set (thanks, Jake and Colm)

Jun 26, 2011 - chris
o the ./configure switch --enable-internal is now obsolte and enabled by
	default

Jun 20, 2011 - chris ---------------------------------------------------
                      release of hamsterdb-1.1.10

Jun 18, 2011 - chris ---------------------------------------------------
o the flag HAM_WRITE_THROUGH will now cause an immediate flush of all file
	handles to disk (via fdatasync or fsync, if fdatasync is not available, 
	or FlushFileHandle on win32) if recovery (or Transactions) are enabled.
	This causes a noticable performance hit if you have many short-running 
	Transactions, but it improves the durability in case the hardware 
	crashes (a normal application segfault is not problematic because in
	such a case the operating system buffers are still flushed to disk). 

May 25, 2011 - chris ---------------------------------------------------
o the cachesize is now more respected than before; while earlier releases
	frequently exceeded the cache when necessary, hamsterdb will now try to
	remain in the cache boundaries as good as possible

May 13, 2011 - chris ---------------------------------------------------
o added tools/ham_log - a tool to dump logfiles
o added tools/ham_recover - a tool to recover broken databases

Apr 28, 2011 - chris ---------------------------------------------------
o bugfix: when ham_open[_ex] or ham_env_open[_ex] return HAM_NEED_RECOVERY
    these functions deleted the logfiles by mistake. Fixed, and added
    a unittest to avoid regressions

Apr 27, 2011 - chris ---------------------------------------------------
o bugfix: after SMOs which affect the root page (i.e. a new root page is
    created) the header page is sometimes not written to the log file. This 
	can cause data loss after recovery (Thanks, Mark)

Apr 15, 2011 - chris ---------------------------------------------------
o bugfix: the cache was not purged correctly, thus grew uncontrolled
    (Thanks, Mark)

Mar 31, 2011 - chris ---------------------------------------------------
o bugfix: the hamzilla server always failed to read the configuration file 
    because of a wrong error check (Thanks, Sebastien)

Mar 28, 2011 - chris ---------------------------------------------------
o bugfix: when opening a database, and recovery is enabled, the 'threshold' 
    of the log files (which decides about the log file switching) was not 
    initialized correctly. (Thanks, Jake Sloan)

Feb 03, 2011 - chris ---------------------------------------------------
                      release of hamsterdb-1.1.9

Feb 02, 2011 - chris ---------------------------------------------------
o added hamsterdb.spec to generate RPM files (thanks, John Gunkel)

Jan 28, 2011 - chris ---------------------------------------------------
o linux 64bit: when having long-running transactions with very big 
    databases (200 GB), and the working set of mmapped memory gets too big,
    mmap will fail and return ENOMEM. In this case, hamsterdb now falls
    back to malloc/read.

Jan 25, 2011 - chris ---------------------------------------------------
o merged bugfix from branch bleeding_edge: on 64bit windows, the remote
    handles returned by the server were broken

Jan 24, 2011 - chris ---------------------------------------------------
o several smaller fixes based on static code analysis

Jan 10, 2011 - chris ---------------------------------------------------
o removed two wrong asserts and improved the fix of Nov 25th

Dec 05, 2010 - chris ---------------------------------------------------
                      release of hamsterdb-1.1.8

Dec 03, 2010 - chris ---------------------------------------------------
o configure.in will no longer overwrite -Ox flags; the default 
    compilation option is now -O2 (thanks, Mark)

Nov 30, 2010 - chris ---------------------------------------------------
o bugfix with HAM_DIRECT_ACCESS and cursors which insert duplicates at the
    beginning of the duplicate list; if record size is <= 8 bytes then
    invalid data was returned

Nov 25, 2010 - chris ---------------------------------------------------
o bugfix in transaction handling - in certain cases with long running 
    transactions, a circular reference in a linked list causes an endless
    loop (thanks, Mark)

Oct 31, 2010 - chris ---------------------------------------------------
                      release of hamsterdb-1.1.7

Oct 22, 2010 - chris ---------------------------------------------------
o further enhanced performance by improving some cache interfaces

Oct 20, 2010 - chris ---------------------------------------------------
o enhanced performance when appending (or prepending) keys; hamsterdb 
    will automatically assume HAM_HINT_APPEND (or HAM_HINT_PREPEND) if the 
    previous operation was also an append (or prepend)

Oct 16, 2010 - chris ---------------------------------------------------
o fixed a small memory leak when committing remote transactions
o bugfix: using HAM_DIRECT_ACCESS with records of a length <= 8 bytes
    returned pointers to temporary copies of the record and not to the
    original data (thanks, Lionel)

Oct 14, 2010 - chris ---------------------------------------------------
o another important performance improvements when using hamsterdb with
    extended keys

Oct 13, 2010 - chris ---------------------------------------------------
o performance improvements - hamsterdb scales now better with millions
    of keys

Sep 15, 2010 - chris ---------------------------------------------------
                      release of hamsterdb-1.1.6

Sep 12, 2010 - chris
o the unix daemon was ported to a Win32 Service (which can also run in
    foreground)

Sep 07, 2010 - chris
o the tutorial is no longer part of the Doxygen files; instead it's now 
    online in a wiki: http://wiki.github.com/cruppstahl/hamsterdb
o several functions are now deprecated:
    use ham_open_ex instead of ham_open
    use ham_create_ex instead of ham_create
    use ham_env_open_ex instead of ham_env_open
    use ham_env_create_ex instead of ham_env_create

Aug 31, 2010 - chris
o fixed compilation on newest ArchLinux (gcc 4.5.1) - thanks, zebul666

Aug 28, 2010 - chris
o created MSVC projects for the server and the new samples; all MSVC
        projects and workspaces were updated to Visual Studio 2009

Aug 26, 2010 - chris
o ham_flush is now deprecated, use ham_env_flush instead; both functions
	had very similar functionality

Aug 25, 2010 - chris
o renamed ham/hamserver.h to ham/hamsterdb_srv.h; all symbols were renamed
    from hamserver_XXX to ham_srv_XXX
o removed the dependency to protobuf-c; now directly using google's protobuf
    (for C++)

Aug 11, 2010 - chris
o improved the documentation in hamsterdb.h

Aug 11, 2010 - chris
o added a unix daemon (tools/hamsrvd.c) which can serve multiple Environments.
    configuration is read from a json file (a sample configuration is
    included in tools/example.config)

Aug 10, 2010 - chris
o the server can now write access logfiles and error logfiles; the 
	hamserver_config_t structure was modified

Aug 09, 2010 - chris
o fixed a few memory leaks in remote handling

Aug 04, 2010 - chris
o improved hamserver.h documentation; also, all functions in hamserver.h
	no longer return bool but a proper status value

Aug 03, 2010 - chris
o fixed approximate matching over remote connections - the keys were
	not propagated back to the client
o some parameters (HAM_PARAM_DATABASE_NAME, HAM_PARAM_KEYSIZE)
	were not propagated to remote servers when calling ham_get_parameters
	on a remote Database - fixed
o the extended parameters (ham_parameter_t) of ham_env_create_db were
	ignored when operating on a remote Environment - fixed

Aug 02, 2010 - chris
o added a new sample client1.c which can communicate with server1.c

Aug 02, 2010 - chris
o the source repository is now hosted at
	http://github.com/cruppstahl/hamsterdb. The old subversion repository
	is no longer available.

Jul 24, 2010 - chris ---------------------------------------------------
                      release of hamsterdb-1.1.5

Jul 15, 2010 - chris
o finalized the client/server communication; hamsterdb is now able to
	access remote servers. A new header file hamserver.h was added.

Jul 02, 2010 - chris
o HAM_PARAM_GET_STATISTICS was moved to hamsterdb_int.h
o a new sample "server1" was added

Apr 29, 2010 - chris
o ham_env_get_parameters and ham_get_parameters do no longer accept
    NULL pointers as the first parameter; instead, they will fail with
    HAM_INV_PARAMETER

Apr 22, 2010 - chris
o Fixed compilation for MacOSX SnowLeopard (thanks, Olisa)

Apr 13, 2010 - chris ---------------------------------------------------
                      release of hamsterdb-1.1.4

Apr 10, 2010 - chris
o The documentation in the header file was improved and some constants
    were renamed/deprecated

Apr 10, 2010 - chris
o Bugfix - win32 only: with very big databases and unlimited cache, resources
    were exceeded and mmap failed. in this case we'll now fall back to 
    read/write (thanks, Simon)

Mar 27, 2010 - chris
o Bugfix - it was allowed to create temp. Transactions while a non-temp.
	Transaction was still active

Mar 18, 2010 - chris
o Optimization - if HAM_DAM_SEQUENTIAL_INSERT is set then btree nodes will
    not be split in the middle, but at the end of the node. hamsterdb will
    also auto-recognize if an insert is sequential (at the "right end" of 
    the index). This leads to MUCH smaller files and therefore higher
    performance (thanks, Simon)

Mar 10, 2010 - chris ---------------------------------------------------
                      release of hamsterdb-1.1.3

Mar 10, 2010 - chris
o Bugfix - fixed an invalid read of 3 bytes in the freelist

Mar 07, 2010 - chris
o Implemented partial read/write - records can now be read or written 
    partially (see flag HAM_PARTIAL for ham_find, ham_insert and others)
    This new feature caused a change to ham_record_t, thus making the ABI
    of hamsterdb incompatible to older versions. This feature is test-covered
    by nearly 900 unittests.

Feb 27, 2010 - chris
o Bugfix - ham_get_parameter failed if database was opened read-only
    (thanks, Austin)

Feb 18, 2010 - chris
o Bugfix - if a cachesize was specified then it was not propagated correctly
    and ignored; this bugfix caused serious performance improvements compared
    to 1.1.2!

Feb 16, 2010 - chris
o Windows library and dll are now renamed to libhamsterdb-<version>.lib and
    hamsterdb-<version>.dll

Feb 11, 2010 - chris
o Added a new function to get the Environment handle of a Database
    (ham_get_env)

Feb 10, 2010 - chris ---------------------------------------------------
                      release of hamsterdb-1.1.2

Feb 07, 2010 - chris
o Added documentation target; there's now one target for public documentation,
    one for internal and one for BFC (unittest framework) - thanks, Ger
o Finished a lot of refactoring - some from Ger, some from me

Feb 03, 2010 - chris
o Added comment in hamsterdb_int.h and hamsterdb_stats.h - these files describe
    internal interfaces! unlike hamsterdb.h they are never stable and can
    be changed with every new version.

Feb 01, 2010 - chris
o Bugfix: if multiple databases in an Environment are open, and just one 
    Database is closed, then the pages of this Database were not flushed
    correctly
o Bugfix: if multiple databases in an Environment are open, an open Transaction
    was not immediately closed on the first call of ham_close

Jan 19, 2010 - chris
o duplicate keys can now be sorted. The default sort order is based on 
    memcmp(), but can be overwritten with ham_set_duplicate_compare_func.

Jan 15, 2010 - chris
o fixed crash on Linux 64bit/gcc 4.4.1 caused by some statements which broke
    compiler optimization

Jan 14, 2010 - chris
o fixed compiler problems with g++ 4.4.x in the unittests (some header files
    were missing)

Jan 09, 2010 - chris
o bugfix in unittest - HamsterdbTest::nearFindTest fails if internal
    functions are disabled (thanks, Austin!)

Jan 06, 2010 - chris
o added safety checks to prevent reuse of a ham_db_t or ham_env_t 
	structure which is already in use (thanks, Ger!)
o the implementation of ham_create[_ex] and ham_open[_ex] was rewritten:
	both functions now create their private Environment handle. This 
	simplifies lots of code.

Dec 23, 2009 - chris ---------------------------------------------------
                      release of hamsterdb-1.1.1

Dec 19, 2009 - chris
o the flag HAM_DIRECT_ACCESS can return a pointer in hamsterdb's managed
    storage (only In-Memory Databases!)
o the flag HAM_HINT_UBER_FAST_ACCESS for ham_get_key_count was 
	renamed to HAM_FAST_ESTIMATE
o removed HAM_HINT_SEQUENTIAL and HAM_HINT_RANDOM_WRITE and 
	HAM_HINT_UBER_FAST_ACCESS - they have the same use as the DAM flags; 
	sorry for the inconvenience. If you used them, just remove them

Dec 16, 2009 - chris
o improved tests of HAM_HINTS_* flags and fixed some bugs in the
    process - mainly asserts which failed because the flags were unexpected

Dec 15, 2009 - chris
o ham_get_parameter now returns the Data Access Mode (DAM)
o renamed HAM_EMPTY_DATABASE_NAME to HAM_DEFAULT_DATABASE_NAME

Dec 14, 2009 - chris
o fixed bug in ham_find - if record was empty, but record->size was set 
    by the caller, then the record->size value was not overwritten
    with zero
o fixed compilation error if HAM_DISABLE_ENCRYPTION was set
o fixed ham_check_integrity - sometimes returned errors although the
    database was fine

Dec 12, 2009 - chris
o html documentation is now part of the tarball

Dec 03, 2009 - chris ---------------------------------------------------
                      release of hamsterdb-1.1.0

Nov 28, 2009 - chris
o Disallowed pagesizes which are not aligned to 2k (with exception of 1k); 
    allowed pagesizes are now 1k, 2k, 4k, 6k, 8k etc

Nov 9, 2009 - chris
o C++ API now has all the new functions
o ham_get_flags is now deprecated - it was replaced by ham_get_parameters
    and ham_env_get_parameters
o the flag HAM_LOCK_EXCLUSIVE is now enabled by default
o the new function ham_get_key_count() returns number of all keys in the 
    Database

Jul 31, 2009 - chris 
o performance improvements in the freelist code, freelist was abstracted
    to allow multiple implementations (all from Ger Hobbelt, 
    http://www.hobbelt.com, http://www.hebbut.net)
o added "Data Access Mode" to give hints how Databases/Environments are used;
    hamsterdb can then optimize its internal algorithms/file formats
    (all from Ger Hobbelt, http://www.hobbelt.com, http://www.hebbut.net)

Jul 26, 2009 - chris 
o the unittest framework "bfc" was improved significantly, allowing new
    command line options and catching HW and win32-exceptions (all from
    Ger Hobbelt, http://www.hobbelt.com, http://www.hebbut.net)

Jul 25, 2009 - chris 
o bugfix: when an Environment is created (or opened), the header page was
    not immediately written (or read); therefore settings were lost, unless
    a database was created (or opened) - Thanks, Ger Hobbelt

Jul 20, 2009 - chris 
o added ham_env_get_parameters, ham_db_get_parameters and
    functions for approximate matching (all from Ger Hobbelt, 
    http://www.hobbelt.com, http://www.hebbut.net)

Jul 19, 2009 - chris 
o added various new asserts, code cleanups, win32 improvements/security
    improvements and new tests (all from Ger Hobbelt, http://www.hobbelt.com,
    http://www.hebbut.net)
o added Approximate Matching - ham_find/ham_cursor_find can now return
	the nearest neighbour if the key is not found

Mar 05, 2009 - chris ---------------------------------------------------
                      release of hamsterdb-1.0.9

May 13, 2009 - chris 
o removed the dependency to cppunit (replaced it with my own tiny acceptance
    test framework)

May 12, 2009 - chris 
o fixed segmentation fault when using a Cursor to iterate over all keys
    and the record parameter is NULL and compression is enabled, then
    hamsterdb tried to compress the NULL record (thanks, Jiezg)

Mar 01, 2009 - chris ---------------------------------------------------
                      release of hamsterdb-1.0.8

Feb 28, 2009 - chris 
o fixed bug when shifting internal pages (during SMO of erase); extended
    keys were deleted although they were still referenced

Feb 23, 2009 - chris ---------------------------------------------------
                      release of hamsterdb-1.0.7

Feb 20, 2009 - chris 
o fixed endian conversion bug when opening a Database file, which was created
    on a little-endian system, some page addresses were broken

Sep 23, 2008 - chris ---------------------------------------------------
                      release of hamsterdb-1.0.6

Sep 14, 2008 - chris
o a new flag HAM_CACHE_UNLIMITED uses unlimited cache
o added a new chapter about Transactions to the tutorial

Sep 12, 2008 - chris
o ./configure has a new option --enable-system-zlib which links against the 
    system-wide installed zlib (-lz)

Sep 11, 2008 - chris
o unittests now compile with gcc 4.3.x and glibc 2.8 (thanks, Tiziano Müller)
o C++ api now has template function for class key: key.set<T>(T &t)
    (thanks, Tiziano Müller)
o added macro AC_PROG_CXX to ./configure (thanks, Tiziano Müller)

Aug 07, 2008 - chris ---------------------------------------------------
                      release of hamsterdb-1.0.5

Aug 03, 2008 - chris
o On Linux for ARM: disable pread/pwrite; pwrite seems to be buggy, 
    at least in the maemo.org 4.1 Environment for ATMEL CPU's.

Aug 02, 2008 - chris
o If available, the flag O_NOATIME is now specified when opening or creating 
    files

Jul 23, 2008 - chris
o Fixed potential NULL pointer access and a bug in ham_dump.c 
    (thanks, Zhao Xinjian)

Jul 21, 2008 - chris
o Fixed potential buffer overflow (thanks, Tielei Wang)

Jul 19, 2008 - chris
o The C++ wrapper now supports Transactions (see ham::db::begin(),
    ham::txn::abort(), ham::txn:commit())

Jul 18, 2008 - chris
o ham_close now supports the flag HAM_TXN_AUTO_COMMIT
o ham_env_close now supports the flag HAM_TXN_AUTO_COMMIT

Jun 28, 2008 - chris ---------------------------------------------------
                      release of hamsterdb-1.0.4

Jun 27, 2008 - chris
o Implemented the first of several milestones with Transaction support;
    please see the README for details about the limitations, some of them
    are quite severe
    
Jun 16, 2008 - chris
o Bugfix: when creating several Databases in an Environment, and recovery
    was enabled, each Database created its own log object and the log
    was corrupted

Jun 03, 2008 - chris
o Fixed typo in hamsterdb.h documentation - HAM_INV_LOG_FILE_HEADER is
    actually called HAM_LOG_INV_FILE_HEADER

May 25, 2008 - chris ---------------------------------------------------
                      release of hamsterdb-1.0.3

May 24, 2008 - chris
o Unittests no longer fail when compiled without encryption, compression
	or internal functions
o Moved ham_get_flags from ham/hamsterdb_int.h to ham/hamsterdb.h

May 22, 2008 - chris
o Log files now respect the file filters - i.e. if aes encryption is enabled,
	the log file is also encrypted

May 21, 2008 - chris
o Finalized the implementation of logging and recovery; can be enabled with
	HAM_ENABLE_RECOVERY

May 10, 2008 - chris
o The flag HAM_DISABLE_FREELIST_FLUSH is now deprecated; freelist operations
    are no longer immediately flushed. 

May 10, 2008 - chris
o minor documentation fixes (mainly grammar releated) in ham/hamsterdb.h

May 09, 2008 - chris ---------------------------------------------------
                      release of hamsterdb-1.0.2

May 06, 2008 - chris
o added new API function ham_get_flags()

May 06, 2008 - chris
o When creating an environment with ham_env_create_ex and a custom
    page size, the page size was not stored correctly
o An assert was sometimes triggered when closing a Database which was part
    of an Environment

Apr 25, 2008 - chris
o bugfix: when a cursor is overwritten (ham_cursor_overwrite), the modified
    page was never released from the cache

Mar 09, 2008 - chris ---------------------------------------------------
                      release of hamsterdb-1.0.1

Feb 19, 2008 - chris
o added a macro HAM_CALLCONV to set the calling convention; per default, 
	it's empty and therefore CDECL is used

Feb 10, 2008 - chris
o added a new internal function ham_cursor_get_database

Jan 25, 2008 - chris ---------------------------------------------------
                      release of hamsterdb-1.0.0

Jan 24, 2008 - chris
o added documentation fixes in the tutorial and the header files
o API change: added an additional parameter to the comparison-callback 
    functions

Jan 08, 2008 - chris ---------------------------------------------------
                      release of hamsterdb-1.0.0rc1

Jan 08, 2008 - chris
o bugfix: when inserting with ham_cursor_insert, but the insert fails (i.e.
    because the key already exists), the cursor is modified and uninitialized,
    but it should still point to the same element as before the operation

Jan 06, 2008 - chris
o bugfix: when uncoupling a cursor, sometimes the connection between page
    and cursor was broken

Jan 02, 2008 - chris
o API change for ham_env_close: if you call ham_env_close and there are still
    open Databases, the function will no longer fail with HAM_ENV_NOT_EMPTY; 
    instead, the Databases are closed with ham_close; you still have to
    close the Cursors of each Database, though.
o API change for ham_close: if you call ham_close and there are still
    open Cursors, the function will no longer fail with HAM_DB_NOT_EMPTY; 
    instead, the Cursors are invalidated, but you still have to call 
    ham_cursor_close to prevent memory leaks. Alternatively, the flag
    HAM_AUTO_CLEANUP implicitely calls ham_cursor_close on each function.

Jan 01, 2008 - chris
o calling ham_set_prefix_compare_func with NULL as a function pointer
    does no longer set the default prefix compare function, but completely
    disables prefix comparison

Dec 31, 2007 - chris
o Most errors now emit a ham_trace debug messages, esp. HAM_INV_PARAMETER;
    also, in release mode all messages now show the hamsterdb function name,
    and in debug mode they show the hamsterdb source filename/line number

Dec 30, 2007 - chris
o The debug- and error-messages are now always compiled; the message handler
    of the debug build prints all messages, the handler of the release build
    ignores debug messages

Dec 29, 2007 - chris
o Removed the function ham_dump; it was replaced by the command line tool
    and is no longer necessary

Dec 20, 2007 - chris ---------------------------------------------------
                      release of hamsterdb-0.4.9

Dec 19, 2007 - chris
o Fixes in the MSVC Solution for Win64; the types (include/ham/types.h)
    were not set correctly to 64bit values

Dec 17, 2007 - chris
o SPARC fixes: several minor changes to avoid unaligned memory access,
    especially with duplicate keys and extended keys; hamsterdb 
    should now run fine on SPARC

Dec 14, 2007 - chris
o configure: don't use lock_exclusive on Solaris (fails on SunOS 5.9)

Dec 06, 2007 - chris
o added two tools: ham_dump (for dumping a database) and ham_info
    (for printing statistics)

Dec 03, 2007 - chris
o bugfix for SPARC: fixed an unaligned access when assigning record numbers
o bugfix for Windows x64: the offset of a memory mapped access was sometimes
    not calculated correctly

Nov 24, 2007 - chris
o added small performance improvements and fixes in the zlib-based
    compression-filter

Nov 15, 2007 - chris ---------------------------------------------------
                      release of hamsterdb-0.4.8

Nov 14, 2007 - chris
o bugfix: the parameters for memory mapped I/O on win32 did not create 
    private copies and therefore the file could be damaged if an operation
    aborted

Nov 10, 2007 - chris
o Environments now support a configurable number of databases; the default
    is 16, but files with a pagesize of 16kb can have up to 508 databases.
    See parameter HAM_PARAM_MAX_ENV_DATABASES for ham_env_create_ex.

Nov 09, 2007 - chris
o bugfix: when deleting a database from an Environment (ham_env_erase_db), 
    the database name was not removed

Nov 06, 2007 - chris
o added a new function ham_env_get_database_names(), which returns all 
	database names in an environment.

Nov 01, 2007 - chris
o implemented zlib-based compression; a new function was added:
    ham_enable_compression()
o added a new option --disable-compression for configure; this option does not
    compile/link ham_enable_compression.

Nov 01, 2007 - chris
o added generic record filters - ham_add_record_filter and 
    ham_remove_record_filter
o added a new option --disable-encryption for configure; this option does not
    compile/link ham_env_enable_encryption.

Oct 28, 2007 - chris
o implemented AES encryption; a new function was added: 
	ham_env_enable_encryption()
o fixed bug in configure.in; on some systems, the call to getpagesize()
    was not declared correctly. i hope it works now.

Oct 26, 2007 - chris
o finished the C++ API in include/ham/hamsterdb.hpp and added two new C++
	samples - db6.cpp and env3.cpp.

Oct 21, 2007 - chris
o added generic page filters - ham_env_add_page_filter and 
	ham_env_remove_page_filter

Oct 18, 2007 - chris
o bugfix: when moving a cursor through duplicates and the cache was
	exhausted, an assert was triggered - fixed

Oct 16, 2007 - chris
o bugfix: ham_close in an environment could lead to a segmentation fault, 
	because the cache for extended keys was not properly set up, before
	it was deleted

Oct 11, 2007 - chris
o the default pagesize for unix databases is now 16kb, not 4kb; benchmarks 
    show that this is the fastest option, but still results in small files

Oct 10, 2007 - chris ---------------------------------------------------
                      release of hamsterdb-0.4.7

Oct 09, 2007 - chris
o restructured the wince MSV8 solution and project files

Oct 08, 2007 - chris
o completely recreated the win32 MSVC8 solution and project files

Oct 05, 2007 - chris
o added function ham_cursor_get_duplicate_count
o fixed a bug in coupling an uncoupling cursor: the duplicate id was lost
o added a new sample env2.c, which demonstrates a 1:n relationship for
    two tables (with the use of duplicate keys)

Oct 04, 2007 - chris
o record numbers are now no longer reused after they were deleted and the
    database was reopened.

Oct 03, 2007 - chris
o rewrote some blob management routines which resulted in an improvement
    of duplicate keys.

Oct 02, 2007 - chris
o the freelist routines were completely rewritten and are much faster now.

Oct 01, 2007 - chris
o it's now enough to initialize a ham_key_t and ham_record_t once in the
    beginning, and not before every use. also added some checks and 
    errors when using an uninitialized structure.

Sep 30, 2007 - chris
o ham_env_close now expects a second parameter for flags; you can specify the
    flag HAM_AUTO_CLOSE, and all open databases are closed automatically.
    if the flag is not specified, but cursors are still open, ham_env_close
    fails and returns HAM_ENV_NOT_EMPTY.
o ham_close now expects a second parameter for flags; you can specify the
    flag HAM_AUTO_CLOSE, and all open cursors are closed automatically.
    if the flag is not specified, but cursors are still open, ham_close
    fails and returns HAM_DB_NOT_EMPTY.

Sep 27, 2007 - chris
o fixed a bug in the freelist - the dirty-flag was not set, when an overflow
    page was allocated; if the cache was exhausted, freelist pages could
    get lost, and the file would grow very fast.

Sep 24, 2007 - chris ---------------------------------------------------
                      release of hamsterdb-0.4.6

Sep 24, 2007 - chris
o support for duplicate items is finally finished, and a new sample 
    (db5.c) was added

Sep 13, 2007 - chris
o fixed big endian-bugs in record number databases (ham_find, ham_erase
    and ham_cursor_find did not convert the record number to db-endian)

Aug 31, 2007 - chris
o renamed ham_cursor_replace to ham_cursor_overwrite (to be consistent with
	the flag HAM_OVERWRITE)

Aug 30, 2007 - chris
o bugfix: if a cursor pointed to an item, but this item was erased (either
	with another cursor or ham_erase), the dangling pointer was not updated,
	and a subsequent access would result in undefined behaviour - fixed.

Aug 24, 2007 - chris
o overwriting record number keys was not possible because a new (incremented) 
    recno key was assigned even if the flag HAM_OVERWRITE was specified. 
    fixed - recno keys can now be overwritten

Aug 09, 2007 - chris
o hamsterdb is now released under GPL 2 *or any later version*, which also
	includes GPL 3.

Aug 08, 2007 - chris ---------------------------------------------------
                      release of hamsterdb-0.4.5

Aug 08, 2007 - chris
o fixed CreateFile calls on win32 - call CreateFileW if UNICODE is defined,
    otherwise call CreateFileA

Aug 04, 2007 - chris
o fixed HAM_READ_ONLY support for win32 - the file handle is now created
    with GENERIC_READ, not GENERIC_READ|GENERIC_WRITE

Aug 03, 2007 - chris
o finalized support for record numbers
o added a sample for record numbers (samples/db4.c)

Aug 01, 2007 - chris
o removed status codes HAM_SHORT_READ and HAM_SHORT_WRITE; instead, 
    HAM_IO_ERROR is now used
o ham_flush() now also flushes the header page (so far the header page was
    forgotten under certain circumstances)
o set the DB_CHUNKSIZE (which is the minimum size of a freelist entry) to 
    32 instead of 64; generated database files are much smaller now

Jul 22, 2007 - chris
o when opening an environment file with ham_open (as a database), the first
    database in the environment is now opened

Jul 21, 2007 - chris
o when opening an environment, the flags were not stored
o don't allow ham_env_create_db if the environment was opened r/o
o calling ham_set_prefix_compare_func and ham_set_compare_func with NULL
    as second parameter resets the compare function to the default
    compare function (based on memcmp)
o bugfix: failed to open environments, which were created with a 
    different pagesize than the default pagesize; fixed

Jul 19, 2007 - chris
o bugfix: if a ham_db_t handle was reused after ham_close, an internal
    pointer was not set to NULL, which resulted in a segfault
o replaced error code HAM_INV_INDEX with HAM_NOT_INITIALIZED
o replaced error code HAM_ENV_FULL with HAM_LIMITS_REACHED

Jun 15, 2007 - chris ---------------------------------------------------
                      release of hamsterdb-0.4.4

Jul 13, 2007 - chris
o finalized "environment" functions, APIs and unittests; added a new sample
    (samples/env1.c).

Jul 06, 2007 - chris
o bugfix: freelist pages were not marked as dirty, and therefore 
    sometimes weren't written to disk

Jul 03, 2007 - chris
o bugfix: deleted pages (with db_free_page()) were not moved to the
    freelist, and zombie pages were created

Jun 24, 2007 - chris
o finished the port to Windows CE. Solution files are in the wince 
    directory (configured for STANDARDSDK 5.0 (x86)). See wince/README.TXT
    for the details.

Jun 20, 2007 - chris
o improved the caching of extended keys; the cache is now purged when it's
    too full

Jun 17, 2007 - chris
o added the flag HAM_OPEN_EXCLUSIVE; will lock the file exclusively, as 
    long as it's open. Returns HAM_WOULD_BLOCK if you try to place an
    exclusive lock on a database which was already opened exclusively.

Jun 15, 2007 - chris
o fixed a bug which disabled HAM_DISABLE_MMAP; even if the flag was 
    specified, mmap routines were used

Jun 12, 2007 - chris ---------------------------------------------------
                      release of hamsterdb-0.4.3

Jun 11, 2007 - chris
o unittests work now on big-endian machines

Jun 10, 2007 - chris
o fixed a small memory leak (in-memory db only, when using extended keys
    and a lot of SMOs occur, because many keys are deleted)

Jun 04, 2007 - chris
o fixed configure.in - do not build unittests if cppunit is not
    installed

May 30, 2007 - chris
o added unittests for util.c
o modified doxygen tags in the documentation (ham/hamsterdb.h)
o fixed a rare memory leak with SMOs during ham_erase 
    (only for in-memory databases)

May 29, 2007 - chris
o added unittests for btree_cursor.c

May 19, 2007 - chris
o configure.in now checks for cppunit/extensions/HelperMacros.h, not
    cppunit/TestSuite.h

May 10, 2007 - chris ---------------------------------------------------
                      release of hamsterdb-0.4.2

May 10, 2007 - chris
o refactored the freelist and reimplemented it as a bitmap
o removed HAM_OPTIMIZE_SIZE - this flag is no longer needed, the new bitmap
    structures are automatically optimized

May 5, 2007 - chris
o new unittests for the freelist

Apr 04, 2007 - chris
o refactored the cache and some other modules
o bugfix in ham_open_ex: the cachesize parameter was ignored; ham_open_ex
    always used HAM_DEFAULT_CACHESIZE

Apr 02, 2007 - chris
o started writing unittests and refactoring

Mar 27, 2007 - chris
o database files are now endian-agnostic; hamsterdb can now use big-endian 
    databases on little-endian architectures and vice versa 

Mar 21, 2007 - chris
o removed HAM_OPEN_EXCLUSIVELY - i'll replace it with file locking in a 
    few weeks
o use mmap if the db-pagesize is a multiple of the os-pagesize, and not 
    just if it's equal
o do not store the following flags in the database: HAM_DISABLE_VAR_KEYLEN,
    HAM_CACHE_STRICT, HAM_DISABLE_MMAP, HAM_OPEN_EXCLUSIVELY, 
    HAM_WRITE_THROUGH, HAM_READ_ONLY, HAM_OPTIMIZE_SIZE, 
    HAM_DISABLE_FREELIST_FLUSH
o fixed an unlikely crash in ham_cursor_move: if the cursor was nil after 
    moving the cursor, return an error

Mar 17, 2007 - chris
o added configure-option --enable-internal to enable all internal 
    functions (ham_dump and ham_check_integrity). disabling those functions
    shrinks the library size by a few kilobytes
o improved the documentation in the header-files

Mar 16, 2007 - chris
o improved configure.in - added --enable-shrink, removed optimizations 
    for --enable-debug, all other modes will now use -O3

Mar 06, 2007 - chris ---------------------------------------------------
                      release of hamsterdb-0.4.1

Mar 04, 2007
o moved the ./tests-subdirectory to a separate repository

Mar 03, 2007
o win32 compiles and links as a static or dynamic library with Visual C++ 
    2005 Express Edition; testes are all successful

Feb 11, 2007
o many small changes to compile everything on cygwin

Feb 04, 2007 - chris ---------------------------------------------------
                      release of hamsterdb-0.4.0

Feb 03, 2007 - chris
o all write-functions return an error if they're called but the 
    database is in read-only mode
o added a new sample db3.c, which reads words from stdin and prints them 
    in sorted order
o removed the flag HAM_OPEN_CREATE; it was broken anyway

Feb 02, 2007 - chris
o database cursors are now fully implemented and tested

Jan 24, 2007 - chris
o default behaviour for ham_create changed; already existing files are now
    overwritten
o now uses -Wall on platforms with gcc
o resized the default cache size from 128kb to 256kb

Jan 23, 2007 - chris
o added a new sample db2.c, which copies an existing database to another
    database using a cursor.

Jan 21, 2007 - chris
o the cursor implementation is finished and seems to work; testing is not 
    yet complete. 
o ham_flush now has an (unused) flags-parameter.
o renamed samples/simple.c to samples/db1.c

Jan 20, 2007 - chris
o created one global transaction-pointer in the database object, and 
    removed all transaction parameters for most functions; added tests that 
    only one single transaction object is created.

Dec 23, 2006 - chris ---------------------------------------------------
                      release of hamsterdb-0.3.1

Dec 23, 2006 - chris
o header-files are now installed to $prefix/include/ham
o test is not build if db.h is missing

Dec 19, 2006 - chris ---------------------------------------------------
                      release of hamsterdb-0.3

Dec 15, 2006 - chris
o started the port to MS Windows; so far, there are only two batch
    files to create the library, but no nmake file or Visual Studio 
    project.
o started to move the stuff to automake/autoconf; transition is not
    yet complete

Dec 10, 2006 - chris 
o a new parameter HAM_OPTIMIZE_SIZE creates smaller files by merging 
    freelist entries (comes at a small performance penalty)

Nov 26, 2006 - chris 
o extended keys are now cached (if the cache size is big enough) 

Nov 24, 2006 - chris 
o added HAM_DISABLE_FREELIST_FLUSH - when a freelist page is modified, it 
    is no longer flushed immediately. this is dangerous - in case of a 
    crash, the database is most likely broken.

Nov 23, 2006 - chris 
o fixed a small leak - if records are overwritten, and the new record size
    is smaller then sizeof(ham_offset_t), the old blob was not added to 
    the freelist

Nov 22, 2006 - chris 
o completely rewrote the freelist - elements are now sorted, and access is 
    a lot faster. also, elements are merged, if possible, which 
    results in smaller files
o fixed a bug; if the root page is split, the address of the root page
    was not stored correctly in the database header

Nov 12, 2006 - chris 
o completely rewrote the blob storage - blobs are now stored in one big 
    chunk, and not splitted into pages
o replaced read/write with pread/pwrite
o fixed a small bug related to a performance improvement on Nov 5th
    (removed too many memset's...)

Nov 09, 2006 - chris 
o fetching in-memory-blobs created a memory leak if the record data 
    was allocated by the user

Nov 07, 2006 - chris 
o blobs which were overwritten (and therefore were deleted) were not 
    added to the freelist

Nov 05, 2006 - chris 
o fixed a tiny memory leak in blob_erase
o replaced linear search in btree_get_slot and btree_insert with 
    binary search, got significant performance improvements
o removed some unnecessary memsets, after allocating a new page
o relaxed the "minkey"-rule: after erasing, pages are now merged when 
    there are <=4 elements in the page

Nov 04, 2006 - chris ---------------------------------------------------
                      release of hamsterdb-0.1pre2

Oct 26, 2006 - chris
o fixed a bug in the freelist - the return value was ignored, when 
    allocating a new page. if the cache was too small, NULL was returned
    and the library crashed

Oct 24, 2006 - chris
o fixed minor issues for compiling on 32bit machines

Oct 18, 2006 - chris
o fixed a bug in the freelist - too many freelist pages were allocated
o fixed a bug: when allocating pages, and the page was removed from the
    freelist, and the page type was not set correctly

Oct 12, 2006 - chris
o fixed a bug in blob_allocate when allocating big blobs
o fixed a bug when overwriting keys, and the blob was empty, tiny or 
    small (<=sizeof(ham_offset_t))

Oct 8, 2006 - chris
o completely rewrote the test environment (./dbtest.py)

Oct 3, 2006 - chris
o rewrote the SConscript and all scons-files
o added the Doxyfile (Doxygen build script) to generate the documentation

Sep 22, 2006 - chris
o added the README-file
o enabled support for O_LARGEFILE

Sep 21, 2006 - chris
o renamed COPYING to LICENSE; also renamed the header comments in all files<|MERGE_RESOLUTION|>--- conflicted
+++ resolved
@@ -1,13 +1,11 @@
-<<<<<<< HEAD
 Jan 29, 2012 - chris ---------------------------------------------------
 o bugfix: when the Environment was flushed (which always happens when a 
 	Transaction is committed), all unused pages were deleted. This thrashed 
 	the caches and degraded performance (thanks, Mark)
-=======
+
 Dec 05, 2011 - chris ---------------------------------------------------
 o Added the iOS port in the contrib directory. Written by Peter Liu,
     https://github.com/yeahren, http://www.yeahren.com/ - THANKS!
->>>>>>> 01332f48
 
 Nov 08, 2011 - chris ---------------------------------------------------
                       release of hamsterdb-1.1.15
