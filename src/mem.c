--- conflicted
+++ resolved
@@ -153,18 +153,12 @@
 printf("current %8u, peak %8u, size: +%4u\n", total_allocs, max_allocs,
         size);*/
 
-<<<<<<< HEAD
-    p=realloc((void *)p, size+sizeof(ham_u32_t));
-    *(ham_u32_t *)p=size;
-    return (p);
-=======
     p=(char *)realloc((void *)p, size+sizeof(ham_u32_t));
     if (!p)
         return 0;
 
     *(ham_u32_t *)p=size;
     return ((char *)p)+sizeof(ham_u32_t);
->>>>>>> 13ab0f8d
 }
 
 void 
